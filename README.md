--- conflicted
+++ resolved
@@ -67,46 +67,6 @@
     UpdatedAt time.Time
 }
 ```
-<<<<<<< HEAD
-3. Create schedule functions and add them to the special map `scheduler.TaskFuncsMap`. Each function must return 2 parameters. The first is the status after the completion of the task. Possible options: `TaskStatusDone`, `TaskStatusWait`, `TaskStatusDeferred`. The second is how long it will take to call this task again. The passed types can be: `time.Duration`, `time.Time` or `nil`. If the time was not transmitted (nil was used), then we will use the static values stored in the database for this task. More on this later.
-
-```golang
-
-func PrintJobSingleton(args scheduler.FuncArgs) (status scheduler.TaskStatus, when interface{}) {
-	log.Println("PrintJobSingleton:", time.Now())
-
-	return scheduler.TaskStatusWait, time.Now().Add(time.Minute * 1)
-}
-
-// in the running script
-...
-taskFuncsMap := scheduler.TaskFuncsMap{
-	"upd_print": PrintJobSingleton,
-}
-```
-
-4. Initialize the scheduler. gorm db in first function argument. The second argument is the `taskFuncMap` map declared earlier. The third argument is the time interval between checking tasks. By default it is 1 second and can be set up no less than this value.
-
-```golang
-sch := scheduler.New(db, &taskFuncsMap, sleepDuration)
-```
-
-5. You can add a static interval for the execution of tasks. If a time is specified for a task, then it will be singleton.
-
-```golang
-taskPlan := scheduler.TaskPlan{
-	"upd_print": updPrintScheduleTimeout,
-}
-sch.Configure(taskPlan)
-```
-
-6. run scheduler in go routine
-
-```golang
-go sch.Run()
-```
-=======
->>>>>>> 214084de
 
 ## Full example:
 ```golang
